--- conflicted
+++ resolved
@@ -666,7 +666,6 @@
 
         return await self._send(LoginResponse, method, path, data)
 
-<<<<<<< HEAD
     async def register(self, username, password, device_name=""):
         """Register with homeserver.
 
@@ -688,9 +687,6 @@
 
         return await self._send(RegisterResponse, method, path, data)
 
-    async def login(self, password, device_name=""):
-        # type: (str, str) -> Union[LoginResponse, LoginError]
-=======
     async def login(
             self,
             password=None,     # type: str
@@ -698,7 +694,6 @@
             token=None,        # type: str
     ):
         # type: (...) -> Union[LoginResponse, LoginError]
->>>>>>> 225f4b34
         """Login to the homeserver.
 
         Args:
